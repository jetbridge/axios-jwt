--- conflicted
+++ resolved
@@ -271,7 +271,6 @@
   queue = []
 }
 
-<<<<<<< HEAD
 /**
  * Function that declines all items in the queue with the provided error
  * @param error Error
@@ -283,14 +282,8 @@
 
   queue = []
 }
-=======
-export const applyAuthTokenInterceptor = (axios: any, config: IAuthTokenInterceptorConfig) => {
-  if (!axios.interceptors) throw new Error(`invalid axios instance: ${axios}`)
-  axios.interceptors.request.use(authTokenInterceptor(config))
-}
 
 /**
  * @deprecated This method has been renamed to applyAuthTokenInterceptor and will be removed in a future release.
  */
-export const useAuthTokenInterceptor = applyAuthTokenInterceptor
->>>>>>> b84a8485
+export const useAuthTokenInterceptor = applyAuthTokenInterceptor